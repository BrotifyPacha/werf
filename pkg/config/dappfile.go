--- conflicted
+++ resolved
@@ -6,19 +6,6 @@
 )
 
 func LoadDappfile(dappfilePath string) (interface{}, error) {
-<<<<<<< HEAD
-	dimgs, artifacts, err := ParseDimgs(dappfilePath)
-	if err != nil {
-		return nil, err
-	}
-	return generateRubyConfig(dimgs, artifacts), err
-}
-
-func generateRubyConfig(dimgs []*config.Dimg, artifacts []*config.DimgArtifact) ruby_marshal_config.Config {
-	c := ruby_marshal_config.Config{}
-	for _, dimg := range dimgs {
-		c.Dimg = append(c.Dimg, dimg.ToRuby(artifacts)...)
-=======
 	dimgs, err := ParseDimgs(dappfilePath)
 	if err != nil {
 		return nil, err
@@ -30,7 +17,6 @@
 	c := &ruby_marshal_config.Config{}
 	for _, dimg := range dimgs {
 		c.Dimg = append(c.Dimg, dimg.ToRuby())
->>>>>>> 76736251
 	}
 	return c
 }