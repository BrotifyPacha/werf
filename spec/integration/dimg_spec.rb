--- conflicted
+++ resolved
@@ -240,9 +240,6 @@
 
   [:g_a_latest_patch, :g_a_post_setup_patch, :setup, :before_setup, :install, :before_install, :from].each do |stage|
     it "test #{stage}" do
-<<<<<<< HEAD
-      send(stage)
-=======
       progress_thr = nil
       progress_thr = Thread.new {
         STDOUT.sync = true
@@ -255,7 +252,6 @@
       ensure
         progress_thr.kill if progress_thr
       end
->>>>>>> 86d52e57
     end
   end
 end