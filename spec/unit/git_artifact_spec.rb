--- conflicted
+++ resolved
@@ -68,11 +68,7 @@
 
   def command_apply(command)
     expect(command).to_not be_empty
-<<<<<<< HEAD
-    expect { application.shellout!(command) }.to_not raise_error
-=======
     expect { application.shellout(p(command), live_stream: STDOUT).tap { |r| [:RESULT, r] }.error! }.to_not raise_error # TRAVISTEST
->>>>>>> 344f38ee
   end
 
   def clear_where_to_add
