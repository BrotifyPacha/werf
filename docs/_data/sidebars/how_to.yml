--- conflicted
+++ resolved
@@ -12,14 +12,8 @@
   - title: Deploy into kubernetes
     url: /how_to/deploy_into_kubernetes.html
 
-<<<<<<< HEAD
-    - title: Gitlab CI/CD integration
-      url: /how_to/gitlab_ci_cd_integration.html
-
-    - title: Using mounts
-      url: /how_to/mounts.html
-      
-=======
   - title: Gitlab CI/CD integration
     url: /how_to/gitlab_ci_cd_integration.html
->>>>>>> e616ceb5
+
+  - title: Using mounts
+    url: /how_to/mounts.html