--- conflicted
+++ resolved
@@ -75,7 +75,6 @@
 
 To use secret data in helm templates, you must save it to an appropriate file in the `.helm/secret` directory.
 
-<<<<<<< HEAD
 To manage secret files use the following commands: 
 - [werf helm secret file edit command]({{ site.baseurl }}/documentation/cli/management/helm/secret/file/edit.html)
 - [werf helm secret file encrypt command]({{ site.baseurl }}/documentation/cli/management/helm/secret/file/encrypt.html)
@@ -84,9 +83,8 @@
 ### Using in a chart template
 
 The `werf_secret_file` runtime function allows using decrypted file content in a template. The required function argument is a secret file path relative to `.helm/secret` directory.
-=======
+
 Using the decrypted secret `.helm/backend-saml/tls.key` in a template may appear as follows:
->>>>>>> 8abcf028
 
 {% raw %}
 ```yaml
