---
title: Main page
permalink: /
layout: default
---

<div class="welcome">
    <div class="page__container">
        <div class="welcome__content">
            <h1 class="welcome__title">
                Content based<br/>
                delivery tool
            </h1>
            <div class="welcome__subtitle">
                mighty and carefully crafted
            </div>
            <form action="https://www.google.com/search" class="welcome__search" method="get" name="searchform" target="_blank">
                <input name="sitesearch" type="hidden" value="werf.io">
                <input autocomplete="on" class="page__input welcome__search-input" name="q" placeholder="Search the documentation" required="required"  type="text">
                <button type="submit" class="page__icon page__icon_search welcome__search-btn"></button>
            </form>
        </div>
    </div>
</div>

<div class="page__container">
    <div class="intro">
            <div class="intro__image"></div>
            <div class="intro__content">
                <div class="intro__title">
                    A missing part of a CI/CD<br/> systems
                </div>
                <div class="intro__text">
<<<<<<< HEAD
                    The main idea behind Werf is to help DevOps teams organize the workflow of applications delivery. It is designed with CI/CD systems in mind and can be used to create comfortable pipelines in GitLab, Jenkins, Travis CI, CircleCI, etc. It improves ease of use of git, docker, and helm and solves their problems: image naming, distributed caching, images cleanup, deployed resources tracking, etc. We consider it a new generation of high-level CI/CD tools.
=======
                    The main idea behind Werf is to help DevOps teams organize the workflow of applications delivery. It is designed with CI/CD systems in mind and can be used to create comfortable pipelines in GitLab, Jenkins, Travis, CircleCI, etc. It improves ease of use of git, docker, and helm and solves their problems: image naming, distributed caching, images cleanup, deployed resources tracking, etc. We consider it a new generation of high-level CI/CD tools.
>>>>>>> 3675ed49
                </div>
            </div>
    </div>
</div>

<div class="page__container">
    <ul class="intro-extra">
        <li class="intro-extra__item">
            <div class="intro-extra__item-title">
                Comfortable deployment
            </div>
            <div class="intro-extra__item-text">
                Full compatibility with&nbsp;Helm. Easy RBAC definition. Control of&nbsp;the&nbsp;deployment process with&nbsp;annotations. Control of&nbsp;resources readiness. Logging and&nbsp;error reporting. Easy debugging of&nbsp;problems without&nbsp;unnecessary kubectl invocations.
            </div>
        </li>        
        <li class="intro-extra__item">
            <div class="intro-extra__item-title">
                Image Lifecycle Management
            </div>
            <div class="intro-extra__item-text">
                Build images with&nbsp;Dockerfile or&nbsp;with&nbsp;our syntax to&nbsp;take advantage of&nbsp;incremental rebuilds based on&nbsp;git history and&nbsp;carefully crafted tools. Pushing into a&nbsp;registry by&nbsp;specific tag strategy and&nbsp;cleaning a&nbsp;registry from unused images based on&nbsp;policies.
            </div>
        </li>
    </ul>
</div>

<div class="stats">
    <div class="page__container">
        <div class="stats__content">
            <div class="stats__title">Active development & integration</div>
            <ul class="stats__list">
                <li class="stats__list-item">
                    <div class="stats__list-item-num">4</div>
                    <div class="stats__list-item-title">releases per week</div>
                    <div class="stats__list-item-subtitle">on average for the last year</div>
                </li>
                <li class="stats__list-item">
                    <div class="stats__list-item-num">1200</div>
                    <div class="stats__list-item-title">installations</div>
                    <div class="stats__list-item-subtitle">as part of both large and small projects</div>
                </li>
                <li class="stats__list-item">
                    <div class="stats__list-item-num gh_counter">563</div>
                    <div class="stats__list-item-title">stars on GitHub</div>
                    <div class="stats__list-item-subtitle">let’s make it more ;)</div>
                </li>
            </ul>
        </div>
    </div>
</div>

<div class="features">
    <div class="page__container">
        <div class="features__title">Full delivery cycle</div>
        <ul class="features__list">
            <li class="features__list-item">
                <div class="features__list-item-icon features__list-item-icon_easy"></div>
                <div class="features__list-item-title">Easy to start</div>
                <div class="features__list-item-text">Remain regular build process with Dockerfile. Take your project and put into werf easily right now.</div>
            </li>
            <li class="features__list-item">
                <div class="features__list-item-icon features__list-item-icon_config"></div>
                <div class="features__list-item-title">Compact configuration file</div>
                <div class="features__list-item-text">Build multiple images with a single configuration file, share common configuration parts using go-templates.</div>
            </li>
            <li class="features__list-item">
                <div class="features__list-item-icon features__list-item-icon_lifecycle"></div>
                <div class="features__list-item-title">Complete application lifecycle management</div>
                <div class="features__list-item-text">Manage image building process, deploy applications into Kubernetes and remove unused images easily.</div>
            </li>
            <li class="features__list-item">
                <div class="features__list-item-icon features__list-item-icon_size"></div>
                <div class="features__list-item-title">Reduce image size</div>
                <div class="features__list-item-text">Detach source data and build tools using artifacts, mounts and stapel.</div>
            </li>
            <li class="features__list-item">
                <div class="features__list-item-icon features__list-item-icon_ansible"></div>
                <div class="features__list-item-title">Build images with <span>Ansible</span></div>
                <div class="features__list-item-text">Use the powerful and popular infrastructure-as-a-code tool.</div>
            </li>
            <li class="features__list-item">
                <div class="features__list-item-icon features__list-item-icon_debug"></div>
                <div class="features__list-item-title">Advanced tools for debugging the build process</div>
                <div class="features__list-item-text">In the process of assembling, you can access a certain stage using introspection options.</div>
            </li>
            <li class="features__list-item"></li>
            <li class="features__list-item">
                <div class="features__list-item-icon features__list-item-icon_kubernetes"></div>
                <div class="features__list-item-title">Comfortable deployment to <span>Kubernetes</span></div>
                <div class="features__list-item-text">Deploy to Kubernetes using standard Kubernetes package manager with interactive tracking of the deployment process and real-time logs browsing.</div>
            </li>
            <li class="features__list-item"></li>
        </ul>
    </div>
</div>

<div class="community">
    <div class="page__container">
        <div class="community__content">
            <div class="community__title">Friendly growing community</div>
            <div class="community__subtitle">Werf’s developers are always in contact with community<br/> though Slack and Telegram.</div>
            <div class="community__btns">
                <a href="https://t.me/werf_ru" target="_blank" class="page__btn page__btn_w community__btn">
                    <span class="page__icon page__icon_telegram"></span>
                    Join via Telegram
                </a>
                <a href="https://cloud-native.slack.com/messages/CHY2THYUU" target="_blank" class="page__btn page__btn_w community__btn">
                    <span class="page__icon page__icon_slack"></span>
                    Join via Slack
                </a>
            </div>
        </div>
    </div>
</div>

<div class="page__container">
    <div class="documentation">
        <div class="documentation__image">
        </div>
        <div class="documentation__info">
            <div class="documentation__info-title">
                Complete documentation
            </div>
            <div class="documentation__info-text">
                Documentation of werf comprises ~100 articles which include common use cases (getting started, deploy to Kubernetes, CI/CD integration and more), comprehensive description of its functions & architecture, as well as CLI, commands.
            </div>
        </div>
        <div class="documentation__btns">
            <a href="https://github.com/flant/werf" target="_blank" class="page__btn page__btn_b documentation__btn">
                Get Werf
            </a>
            <a href="{{ site.baseurl }}/documentation/guides/getting_started.html" class="page__btn page__btn_o documentation__btn">
                Starters guide
            </a>
            <a href="{{ site.baseurl }}/documentation/cli/main/build.html" class="page__btn page__btn_o documentation__btn">
                Explore CLI
            </a>
        </div>
    </div>
</div><|MERGE_RESOLUTION|>--- conflicted
+++ resolved
@@ -31,11 +31,7 @@
                     A missing part of a CI/CD<br/> systems
                 </div>
                 <div class="intro__text">
-<<<<<<< HEAD
                     The main idea behind Werf is to help DevOps teams organize the workflow of applications delivery. It is designed with CI/CD systems in mind and can be used to create comfortable pipelines in GitLab, Jenkins, Travis CI, CircleCI, etc. It improves ease of use of git, docker, and helm and solves their problems: image naming, distributed caching, images cleanup, deployed resources tracking, etc. We consider it a new generation of high-level CI/CD tools.
-=======
-                    The main idea behind Werf is to help DevOps teams organize the workflow of applications delivery. It is designed with CI/CD systems in mind and can be used to create comfortable pipelines in GitLab, Jenkins, Travis, CircleCI, etc. It improves ease of use of git, docker, and helm and solves their problems: image naming, distributed caching, images cleanup, deployed resources tracking, etc. We consider it a new generation of high-level CI/CD tools.
->>>>>>> 3675ed49
                 </div>
             </div>
     </div>
