module Dapp
  module Dimg
    module Build
      module Stage
        class GALatestPatch < GABase
          def initialize(dimg, next_stage)
            @prev_stage = AfterSetupArtifact.new(dimg, self)
            super
          end

          def dependencies_stage
            nil
          end

          def dependencies
            [].tap do |dependencies|
              dependencies << commit_list
              dependencies << dimg.local_git_artifacts.map { |git_artifact| git_artifact.dev_patch_hash(self) } if dimg.dapp.dev_mode?
            end
          end

          def prepare_local_git_artifacts_command
            return super unless dimg.dapp.dev_mode?
            dimg.local_git_artifacts.each { |git_artifact| image.add_command git_artifact.apply_dev_patch_command(self) }
          end

          def layer_commit(git_artifact)
            commits[git_artifact] ||= begin
              git_artifact.latest_commit
            end
          end

          def empty?
            dependencies_empty? || git_artifacts_without_changes?
          end

          private

          def git_artifacts_without_changes?
<<<<<<< HEAD
            dimg.git_artifacts.all? do |git_artifact|
=======
            local_git_artifacts_without_changes? && remote_git_artifacts_without_changes?
          end

          def local_git_artifacts_without_changes?
            dimg.local_git_artifacts.all? do |git_artifact|
>>>>>>> 0bc3d52b
              from_commit = prev_g_a_stage.layer_commit(git_artifact)
              to_commit = dimg.dev_mode? ? nil : layer_commit(git_artifact)
              !git_artifact.any_changes?(from_commit, to_commit)
            end
          end

<<<<<<< HEAD
=======
          def remote_git_artifacts_without_changes?
            dimg.remote_git_artifacts.all? do |git_artifact|
              !git_artifact.any_changes?(prev_g_a_stage.layer_commit(git_artifact), layer_commit(git_artifact))
            end
          end

>>>>>>> 0bc3d52b
          def commit_list
            dimg.git_artifacts.map { |git_artifact| layer_commit(git_artifact) }
          end
        end # GALatestPatch
      end # Stage
    end # Build
  end # Dimg
end # Dapp<|MERGE_RESOLUTION|>--- conflicted
+++ resolved
@@ -37,30 +37,23 @@
           private
 
           def git_artifacts_without_changes?
-<<<<<<< HEAD
-            dimg.git_artifacts.all? do |git_artifact|
-=======
             local_git_artifacts_without_changes? && remote_git_artifacts_without_changes?
           end
 
           def local_git_artifacts_without_changes?
             dimg.local_git_artifacts.all? do |git_artifact|
->>>>>>> 0bc3d52b
               from_commit = prev_g_a_stage.layer_commit(git_artifact)
               to_commit = dimg.dev_mode? ? nil : layer_commit(git_artifact)
               !git_artifact.any_changes?(from_commit, to_commit)
             end
           end
 
-<<<<<<< HEAD
-=======
           def remote_git_artifacts_without_changes?
             dimg.remote_git_artifacts.all? do |git_artifact|
               !git_artifact.any_changes?(prev_g_a_stage.layer_commit(git_artifact), layer_commit(git_artifact))
             end
           end
 
->>>>>>> 0bc3d52b
           def commit_list
             dimg.git_artifacts.map { |git_artifact| layer_commit(git_artifact) }
           end
