module Dapp
  module Builder
    class Base
      include CommonHelper
      include Dapp::Builder::Centos7
      include Dapp::Builder::Ubuntu1404
      include Dapp::Builder::Ubuntu1604

      attr_reader :docker
      attr_reader :conf
      attr_reader :opts

      STAGES_DEPENDENCIES = {
          prepare: nil,
          infra_install: :prepare,
          sources_1: :infra_install,
          infra_setup: :infra_install,
          app_install: :infra_setup,
          sources_2: :app_install,
          app_setup: :app_install,
          sources_3: :app_setup,
          sources_4: :sources_3
      }.freeze

      STAGES_DEPENDENCIES.each do |stage, dependence|
        define_method :"#{stage}_from" do
          send(:"#{dependence}_image_name") unless dependence.nil?
        end

        define_method :"#{stage}_image_name" do
          "dapp:#{send(:"#{stage}_key")}"
        end

        define_method :"#{stage}!" do
          unless (image = send(stage)).nil?
            docker.build_image!(image: image, name: send(:"#{stage}_image_name"))
          end
        end

        define_method :"#{stage}?" do
          docker.image_exist?(send("#{stage}_image_name"))
        end

        define_method stage do
          raise
        end
      end

      def initialize(docker:, conf:, opts:)
        @docker = docker
        @conf = conf
        @opts = opts

        # FIXME
        @opts[:build_path] ||= 'default'
        @opts[:home_path] ||= 'default'
      end

      def run
        if not prepare?
          prepare!
          infra_install!
          sources_1!
          infra_setup!
          app_install!
          app_setup!
        elsif not infra_install?
          infra_install!
          sources_1!
          infra_setup!
          app_install!
          app_setup!
        elsif not infra_setup?
          infra_setup!
          app_install!
          sources_2!
          app_setup!
        elsif not app_install?
          app_install!
          sources_2!
          app_setup!
        elsif not app_setup?
          app_setup!
          sources_3!
          sources_4!
        end
      end


      def prepare
        prepare_image
      end

      def prepare_key
        prepare_image.signature
      end

      def prepare_from
        conf[:from]
      end

      def prepare_image
        @prepare_image ||= begin
          image_method = :"from_#{conf[:from].to_s.split(/[:.]/).join}"
          raise "unsupported docker image '#{conf[:from]}'" unless respond_to?(image_method)
          send(image_method).tap do |image|
            image.build_options[:expose] = conf[:exposes] unless conf[:exposes].nil?
          end
        end
      end


      def infra_install_key
        infra_install_from
      end


      def infra_setup_key
        infra_setup_from
      end


      def app_install_key
        sha256([app_install_from, dependence_file, dependency_file_regex])
      end

      def dependence_file
        @dependence_file ||= begin
          file_path = Dir[build_path('*')].detect {|x| x =~ dependency_file_regex }
          File.read(file_path) unless file_path.nil?
        end
      end

      def dependency_file?
        !dependence_file.nil?
      end

      def dependency_file_regex
        /.*\/(Gemfile|composer.json|requirement_file.txt)$/
      end


      def app_setup_key
        sha256([app_setup_from, app_setup_file])
      end

      def app_setup_file
        @app_setuo_file ||= begin
          File.read(app_setup_file_path) if app_setup_file?
        end
      end

      def app_setup_file?
        File.exist?(app_setup_file_path)
      end

      def app_setup_file_path
        build_path('.app_setup')
      end


      def home_branch #FIXME
        'master'
      end

      def make_local_git_artifact(cfg)
        repo = GitRepo::Own.new(self)
        GitArtifact.new(self, repo, cfg[:where_to_add],
                        flush_cache: opts[:flush_cache],
                        branch: home_branch)
        repo.fetch!(cfg[:branch])

        GitArtifact.new(self, repo, cfg[:where_to_add],
                        flush_cache: opts[:flush_cache],
                        branch: cfg[:branch])
      end

      def make_remote_git_artifact(cfg)
        repo_name = cfg[:url].gsub(%r{.*?([^\/ ]+)\.git}, '\\1')
        repo = GitRepo::Remote.new(self, repo_name,
                                   url: cfg[:url],
                                   ssh_key_path: ssh_key_path)
        repo.fetch!(cfg[:branch])
        GitArtifact.new(self, repo, cfg[:where_to_add],
                        flush_cache: opts[:flush_cache],
                        branch: cfg[:branch])
      end

      def local_git_artifact
        @local_git_artifact ||= begin
          cfg = (conf[:git_artifact] || {})[:local]
          make_local_git_artifact(cfg) if cfg
        end
      end

      def remote_git_artifact_list
        @remote_git_artifact_list ||= Array((conf[:git_artifact] || {})[:remote])
                                      .map(&method(:make_local_git_artifact))
      end

      def git_artifact_list
        [local_git_artifact, *remote_git_artifact_list].compact
      end


      def home_path(*path)
        path.compact.inject(Pathname.new(opts[:home_path]), &:+).expand_path
      end

      def build_path(*path)
        path.compact.inject(Pathname.new(opts[:build_path]), &:+).expand_path.tap do |p|
          FileUtils.mkdir_p p.parent
        end
      end

      def container_build_path(*path)
        path.compact.inject(Pathname.new('/.build'), &:+).expand_path
      end

      def sources_1_image
        @sources_1_image ||= Image.new(from: sources_1_from)
      end

      def sources_1
<<<<<<< HEAD
        git_artifact_list.each do |ga|
          ag.add_multilayer!
        end
        nil
=======
        git_artifact_list.each {|ga| ga.add_multilayer! sources_1_image}

        sources_1_image.build_opts!(volume: "#{build_path}:#{container_build_path}:ro")

        sources_1_image
>>>>>>> bb1067bf
      end

      def sources_1_key
        hashsum [sources_1_from, *git_artifact_list.map(&:signature)]
      end

      def sources_2
        sources_1
      end

      def sources_2
        nil
      end

      def sources_2_key
        sources_1_key
      end

      def sources_3
        sources_1
      end

      def sources_3
        nil
      end

      def sources_3_key
        sources_1_key
      end

      def sources_4
        sources_1
      end

      def sources_4
        nil
      end

      def sources_4_key
        sources_1_key
      end
    end # Base
  end # Builder
end # Dapp<|MERGE_RESOLUTION|>--- conflicted
+++ resolved
@@ -14,10 +14,10 @@
           prepare: nil,
           infra_install: :prepare,
           sources_1: :infra_install,
-          infra_setup: :infra_install,
+          infra_setup: :sources_1,
           app_install: :infra_setup,
           sources_2: :app_install,
-          app_setup: :app_install,
+          app_setup: :sources_2,
           sources_3: :app_setup,
           sources_4: :sources_3
       }.freeze
@@ -50,10 +50,6 @@
         @docker = docker
         @conf = conf
         @opts = opts
-
-        # FIXME
-        @opts[:build_path] ||= 'default'
-        @opts[:home_path] ||= 'default'
       end
 
       def run
@@ -121,18 +117,19 @@
 
 
       def app_install_key
-        sha256([app_install_from, dependence_file, dependency_file_regex])
-      end
-
-      def dependence_file
-        @dependence_file ||= begin
+        sha256([app_install_from, dependency_file, dependency_file_regex])
+        sha256([app_install_from, dependency_file, dependency_file_regex])
+      end
+
+      def dependency_file
+        @dependency_file ||= begin
           file_path = Dir[build_path('*')].detect {|x| x =~ dependency_file_regex }
           File.read(file_path) unless file_path.nil?
         end
       end
 
       def dependency_file?
-        !dependence_file.nil?
+        !dependency_file.nil?
       end
 
       def dependency_file_regex
@@ -217,23 +214,17 @@
         path.compact.inject(Pathname.new('/.build'), &:+).expand_path
       end
 
+
       def sources_1_image
         @sources_1_image ||= Image.new(from: sources_1_from)
       end
 
       def sources_1
-<<<<<<< HEAD
-        git_artifact_list.each do |ga|
-          ag.add_multilayer!
-        end
-        nil
-=======
         git_artifact_list.each {|ga| ga.add_multilayer! sources_1_image}
 
         sources_1_image.build_opts!(volume: "#{build_path}:#{container_build_path}:ro")
 
         sources_1_image
->>>>>>> bb1067bf
       end
 
       def sources_1_key
@@ -244,10 +235,6 @@
         sources_1
       end
 
-      def sources_2
-        nil
-      end
-
       def sources_2_key
         sources_1_key
       end
@@ -256,20 +243,12 @@
         sources_1
       end
 
-      def sources_3
-        nil
-      end
-
       def sources_3_key
         sources_1_key
       end
 
       def sources_4
         sources_1
-      end
-
-      def sources_4
-        nil
       end
 
       def sources_4_key
