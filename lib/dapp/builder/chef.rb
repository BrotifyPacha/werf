--- conflicted
+++ resolved
@@ -21,16 +21,10 @@
                               "export DAPP_BUILD_STAGE=#{stage}"
 
             image.add_volume "#{stage_tmp_path(stage)}:#{container_stage_tmp_path(stage)}"
-<<<<<<< HEAD
             image.add_command ['chef-solo',
+                               '--legacy-mode',
                                "-c #{container_stage_config_path(stage)}",
                                "-o #{stage_cookbooks_runlist(stage).join(',')}"].join(' ')
-=======
-            image.add_commands ['chef-solo',
-                                '--legacy-mode',
-                                "-c #{container_stage_config_path(stage)}",
-                                "-o #{stage_cookbooks_runlist(stage).join(',')}"].join(' ')
->>>>>>> aa01d2ca
           end
         end
       end
