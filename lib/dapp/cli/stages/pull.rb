module Dapp
  class CLI
    class Stages
      # stages pull subcommand
      class Pull < Base
        banner <<BANNER.freeze
Version: #{Dapp::VERSION}

Usage:
<<<<<<< HEAD
  dapp stages pull [options] [APPS PATTERN] REPO

    APPS PATTERN                 Applications to process [default: *].
=======
  dapp stages pull [options] [DIMG PATTERN] REPO

    DIMG PATTERN                Dapp image to process [default: *].
>>>>>>> beeac870

Options:
BANNER
        option :pull_all_stages,
               long: '--all',
               boolean: true

        def run(argv = ARGV)
          self.class.parse_options(self, argv)
          repo = self.class.required_argument(self)
          Project.new(cli_options: config, dimgs_patterns: cli_arguments).stages_pull(repo)
        end
      end
    end
  end
end<|MERGE_RESOLUTION|>--- conflicted
+++ resolved
@@ -7,15 +7,10 @@
 Version: #{Dapp::VERSION}
 
 Usage:
-<<<<<<< HEAD
-  dapp stages pull [options] [APPS PATTERN] REPO
 
-    APPS PATTERN                 Applications to process [default: *].
-=======
   dapp stages pull [options] [DIMG PATTERN] REPO
 
     DIMG PATTERN                Dapp image to process [default: *].
->>>>>>> beeac870
 
 Options:
 BANNER
