--- conflicted
+++ resolved
@@ -2,11 +2,7 @@
   module Config
     # Docker
     class Docker
-<<<<<<< HEAD
-      attr_reader :_volume, :_expose, :_env, :_label, :_cmd, :_onbuild, :_workdir, :_user
-=======
       attr_reader :_volume, :_expose, :_env, :_label, :_cmd, :_onbuild, :_workdir, :_user, :_entrypoint
->>>>>>> f45c27c9
       attr_reader :_from_cache_version
 
       def initialize
@@ -25,7 +21,6 @@
 
       def volume(*args)
         @_volume.concat(args)
-<<<<<<< HEAD
       end
 
       def expose(*args)
@@ -38,32 +33,6 @@
 
       def label(**options)
         @_label.concat(options_to_args(options))
-      end
-
-      def cmd(*args)
-        @_cmd.concat(args)
-      end
-
-      def onbuild(*args)
-        @_onbuild.concat(args)
-=======
-      end
-
-      def expose(*args)
-        @_expose.concat(args)
->>>>>>> f45c27c9
-      end
-
-      def workdir(val)
-        @_workdir = val
-      end
-
-      def user(val)
-        @_user = val
-      end
-
-      def label(*args)
-        @_label.concat(args)
       end
 
       def cmd(*args)
@@ -99,12 +68,8 @@
           cmd: _cmd,
           onbuild: _onbuild,
           workdir: _workdir,
-<<<<<<< HEAD
-          user: _user
-=======
           user: _user,
           entrypoint: _entrypoint
->>>>>>> f45c27c9
         }
       end
 
