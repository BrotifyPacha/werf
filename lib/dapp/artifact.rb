--- conflicted
+++ resolved
@@ -1,12 +1,11 @@
 module Dapp
   # Artifact
   class Artifact < Dimg
-<<<<<<< HEAD
     def after_stages_build!
-=======
+    end
+
     def stage_should_be_introspected?(name)
       project.cli_options[:introspect_artifact_stage] == name
->>>>>>> cb26895f
     end
 
     def artifact?
