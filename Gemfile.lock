PATH
  remote: .
  specs:
<<<<<<< HEAD
    dapp (0.4.0)
=======
    dapp (0.3.4)
>>>>>>> c9cd9a67
      excon (>= 0.45.4, < 1.0)
      i18n (~> 0.7)
      mixlib-cli (>= 1.0, < 3.0)
      mixlib-shellout (>= 1.0, < 3.0)
      net_status (>= 0.1.2, < 1.0)
      paint (~> 1.0, >= 1.0.1)

GEM
  remote: https://rubygems.org/
  specs:
    activesupport (4.2.7)
      i18n (~> 0.7)
      json (~> 1.7, >= 1.7.7)
      minitest (~> 5.1)
      thread_safe (~> 0.3, >= 0.3.4)
      tzinfo (~> 1.1)
    addressable (2.4.0)
    backports (3.6.8)
    binding_of_caller (0.7.2)
      debug_inspector (>= 0.0.1)
    codeclimate-test-reporter (0.6.0)
      simplecov (>= 0.7.1, < 1.0.0)
    coderay (1.1.1)
    debug_inspector (0.0.2)
    diff-lcs (1.2.5)
    docile (1.1.5)
    ethon (0.9.0)
      ffi (>= 1.3.0)
    excon (0.51.0)
    faraday (0.9.2)
      multipart-post (>= 1.2, < 3)
    faraday_middleware (0.10.0)
      faraday (>= 0.7.4, < 0.10)
    ffi (1.9.14)
    gh (0.14.0)
      addressable
      backports
      faraday (~> 0.8)
      multi_json (~> 1.0)
      net-http-persistent (>= 2.7)
      net-http-pipeline
    highline (1.7.8)
    i18n (0.7.0)
    json (1.8.3)
    launchy (2.4.3)
      addressable (~> 2.3)
    method_source (0.8.2)
    minitest (5.9.0)
    mixlib-cli (1.7.0)
    mixlib-shellout (2.2.6)
    multi_json (1.12.1)
    multipart-post (2.0.0)
    net-http-persistent (2.9.4)
    net-http-pipeline (1.0.1)
    net_status (0.1.2)
      i18n (~> 0.7)
    paint (1.0.1)
    pry (0.10.4)
      coderay (~> 1.1.0)
      method_source (~> 0.8.1)
      slop (~> 3.4)
    pry-stack_explorer (0.4.9.2)
      binding_of_caller (>= 0.7)
      pry (>= 0.9.11)
    pusher-client (0.6.2)
      json
      websocket (~> 1.0)
    rake (10.5.0)
    recursive-open-struct (1.0.1)
    rspec (3.5.0)
      rspec-core (~> 3.5.0)
      rspec-expectations (~> 3.5.0)
      rspec-mocks (~> 3.5.0)
    rspec-core (3.5.1)
      rspec-support (~> 3.5.0)
    rspec-expectations (3.5.0)
      diff-lcs (>= 1.2.0, < 2.0)
      rspec-support (~> 3.5.0)
    rspec-mocks (3.5.0)
      diff-lcs (>= 1.2.0, < 2.0)
      rspec-support (~> 3.5.0)
    rspec-support (3.5.0)
    simplecov (0.12.0)
      docile (~> 1.1.0)
      json (>= 1.8, < 3)
      simplecov-html (~> 0.10.0)
    simplecov-html (0.10.0)
    slop (3.6.0)
    test_construct (2.0.1)
    thread_safe (0.3.5)
    timecop (0.8.1)
    travis (1.8.2)
      backports
      faraday (~> 0.9)
      faraday_middleware (~> 0.9, >= 0.9.1)
      gh (~> 0.13)
      highline (~> 1.6)
      launchy (~> 2.1)
      pusher-client (~> 0.4)
      typhoeus (~> 0.6, >= 0.6.8)
    typhoeus (0.8.0)
      ethon (>= 0.8.0)
    tzinfo (1.2.2)
      thread_safe (~> 0.1)
    websocket (1.2.3)

PLATFORMS
  ruby

DEPENDENCIES
  activesupport (~> 4.2, >= 4.2.6)
  bundler (~> 1.7)
  codeclimate-test-reporter (~> 0.5)
  dapp!
  pry (>= 0.10.3, < 1.0)
  pry-stack_explorer (>= 0.4.9.2, < 1.0)
  rake (~> 10.0)
  recursive-open-struct (~> 1.0, >= 1.0.1)
  rspec (~> 3.4, >= 3.4.0)
  test_construct (~> 2)
  timecop (~> 0.8)
  travis (~> 1.8, >= 1.8.2)

BUNDLED WITH
   1.12.5<|MERGE_RESOLUTION|>--- conflicted
+++ resolved
@@ -1,11 +1,7 @@
 PATH
   remote: .
   specs:
-<<<<<<< HEAD
-    dapp (0.4.0)
-=======
-    dapp (0.3.4)
->>>>>>> c9cd9a67
+    dapp (0.4.1)
       excon (>= 0.45.4, < 1.0)
       i18n (~> 0.7)
       mixlib-cli (>= 1.0, < 3.0)
